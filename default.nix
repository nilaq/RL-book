--- conflicted
+++ resolved
@@ -48,11 +48,7 @@
   fonts = with pkgs;
     [ eb-garamond
       tex-gyre.pagella
-<<<<<<< HEAD
-      hack-font
-=======
       dejavu_fonts
->>>>>>> 1ba0a78a
     ];
 
   pythonWithPackages = python.withPackages python-packages;
