--- conflicted
+++ resolved
@@ -402,6 +402,7 @@
     def transition(self, state: S) -> FiniteDistribution[S]:
         return self.transition_map[state]
 ```
+
 
 ## Simple Inventory Example
 To help conceptualize Finite Markov Processes, let us consider a simple example of changes in inventory at a store. Assume you are the store manager and that you are tasked with controlling the ordering of inventory from a supplier. Let us focus on the inventory of a particular type of bicycle. Assume that each day there is random (non-negative integer) demand for the bicycle with the probabilities of demand following a Poisson distribution (with Poisson parameter $\lambda \in \mathbb{R}_{\geq 0}$), i.e. demand $i$ for each $i = 0, 1, 2, \ldots$ occurs with probability
@@ -569,20 +570,16 @@
 Let us summarize the 3 different representations we've covered:
 
 * Functional Representation: as given by the `transition` method, i.e., given a state, the `transition` method returns a probability distribution of next states. This representation is valuable when performing simulations by sampling the next state from the returned probability distribution of the next state. This is applicable to the general case of Markov Processes (including infinite state spaces).
-* Sparse Data Structure Representation: as given by `transition map: S_TransType`, which is convenient for compact storage and useful for visualization (eg: `__repr__` method display or as a directed graph figure). This is applicable only to Finite Markov Processes.
+* Sparse Data Structure Representation: as given by `transition map: Transition`, which is convenient for compact storage and useful for visualization (eg: `__repr__` method display or as a directed graph figure). This is applicable only to Finite Markov Processes.
 * Dense Data Structure Representation: as given by the `get_transition_matrix` 2D numpy array, which is useful for performing linear algebra that is often required to calculate mathematical properties of the process (eg: to calculate the stationary distribution). This is applicable only to Finite Markov Processes.
 
 Now we are ready to move to our next topic of *Markov Reward Processes*. We'd like to finish this section by stating that the Markov Property owes its name to a mathematician from a century ago - [Andrey Markov](https://en.wikipedia.org/wiki/Andrey_Markov). Although the Markov Property seems like a simple enough concept, the concept has had profound implications on our ability to compute or reason with systems involving time-sequenced uncertainty in practice.
 
 ## Formalism of Markov Reward Processes
 
-<<<<<<< HEAD
 As we've said earlier, the reason we covered Markov Processes is because we want to make our way to Markov Decision Processes (the framework for Reinforcement Learning algorithms) by adding incremental features to Markov Processes. Now we cover an intermediate framework between Markov Processes and Markov Decision Processes, known as Markov Reward Processes. We essentially just include the notion of a numerical *reward* to a Markov Process each time we transition from one state to the next. These rewards will be random, and all we need is to specify the probability distributions of these rewards as we make state transitions. 
 
 The main problem to solve regarding Markov Reward Processes is to calculate how much reward we would accumulate (in expectation, starting from each of the states) if we let the Process run indefinitely, bearing in mind that future rewards need to be discounted appropriately (otherwise the sum of rewards could blow up to $\infty$). In order to solve the problem of calculating expected accumulative rewards from each state, we will first set up some formalism for general Markov Reward Processes, develop some (elegant) theory on calculating rewards accumulation, write plenty of code (based on the theory), and apply the theory and code to the simple inventory example (which we will embellish with rewards equal to negative of the costs incurred at the store).
-=======
-The main problem to solve regarding Markov Reward Processes is to calculate how much reward we would accumulate (in expectation, starting from each of the states) if we let the Process run indefinitely, bearing in mind that future rewards need to be discounted appropriately (otherwise the sum of rewards can blow up to $\infty$). In order to solve the problem of calculating expected accumulative rewards from each state, we will first set up some formalism for general Markov Reward Processe, develop some (elegant) theory on calculating rewards accumulation, write plenty of code (based on the theory), and apply the theory and code to the simple inventory example (which we will embellish with rewards equal to negative of the costs incurred at the store). Let us start with the formal definition.
->>>>>>> eead17e3
 
 \begin{definition}
 A {\em Markov Reward Process} is a Markov Process, along with:
@@ -636,7 +633,8 @@
         return SampledDistribution(next_state)
 ```
 
-Note that since the `transition_reward` method is abstract in `MarkovRewardProcess`, the only thing the `transition` method can do is tap the `sample` method of the abstract `Distribution` object produced by `transition_reward`.
+Note that since the `transition_reward` method is abstract in `MarkovRewardProcess`, the only thing the `transition` method can do is tap the `sample` method of the abstract `Distribution` object produced by `transition_reward`. The full code for the `MarkovRewardProcess` class shown above is in the file [rl/markov_process.py](https://github.com/TikhonJelvis/RL-book/blob/master/rl/markov_process.py).
+
 
 Now let us develop some more theory. Given a specification of $\mathcal{P}_R$, we can extract:
 \begin{itemize}
@@ -653,7 +651,6 @@
 is defined as:
 $$\mathcal{R}(s) = \mathbb{E}[R_{t+1}|S_t=s] = \sum_{s' \in \mathcal{S}} \mathcal{P}(s,s') \cdot \mathcal{R}_T(s,s') = \sum_{s'\in \mathcal{S}} \sum_{r\in\mathbb{R}} \mathcal{P}_R(s,r,s') \cdot r$$
 
-<<<<<<< HEAD
 ## Simple Inventory Example as a Markov Reward Process
 Now we return to the simple inventory example and embellish it with a reward structure to turn it into a Markov Reward Process (business costs will be modeled as negative rewards). Let us assume that your store business incurs two types of costs:
 
@@ -679,9 +676,11 @@
 
 $$\mathcal{P}_R((\alpha, \beta), -h \cdot \alpha - p \cdot \max(i - (\alpha + \beta), 0), (max(\alpha + \beta - i, 0), \max(C - (alpha + \beta), 0))) = \frac {e^{-\lambda} \lambda^i} {i!} \text{ for all } i = 0, 1, 2, \ldots $$
 
-Now let's write some code to implement this.
+Now let's write some code to implement this simple inventory example as a Finite Markov Reward Process as described above. All we have to do is to create a derived class inherited from `MarkovRewardProcess` and implement the `@abstractmethod transition_reward` of `MarkovDecisionProcess`. Note that the generic state `S` is replaced here with the type `Tuple[int, int]` to represent the pair of On-Hand and On-Order.
 
 '''python
+IntPair = Tuple[int, int]
+
 class SimpleInventoryMRP(MarkovRewardProcess[IntPair]):
 
     def __init__(
@@ -718,10 +717,8 @@
         return SampledDistribution(sample_next_state_reward)
 '''
 
-We leave it as an exercise for you to use the `simulate_reward` method inherited by `SimpleInventoryMRP` to perform simulations and analyze the statistics generated from the simulation traces.
-
-=======
->>>>>>> eead17e3
+The above code can be found in the file [rl/chapter2/simple_inventory_mrp.py](https://github.com/TikhonJelvis/RL-book/blob/master/rl/chapter2/simple_inventory_mrp.py). We leave it as an exercise for you to use the `simulate_reward` method inherited by `SimpleInventoryMRP` to perform simulations and analyze the statistics generated from the simulation traces.
+
 ## Finite Markov Reward Processes
 
 The above calculations can be performed easily for the case of finite states (known as Finite Markov Reward Processes). So let us write some code for the case of $\mathcal{S} = \{s_1, s_2, \ldots, s_n\}$. We create a derived classs `FiniteMarkovRewardProcess` that primarily inherits from `FiniteMarkovProcess` (concrete class)and secondarily inherits from `MarkovRewardProcess` (abstract class). Our first task is to think about the data structure required to specify an instance of `FiniteMarkovRewardProcess` (i.e., the data structure we'd pass to the `__init__` method of `FiniteMarkovRewardProcess`). Analogous to how we curried $\mathcal{P}$ as $\mathcal{S} \rightarrow (\mathcal{S} \rightarrow [0,1])$ (where $\mathcal{S} = \{s_1, s_2, \ldots, s_n\}$), we curry $\mathcal{P}_R$ as:
@@ -778,27 +775,7 @@
 The above code for `FiniteMarkovRewardProcess` (and more) is in the file [rl/markov_process.py](https://github.com/TikhonJelvis/RL-book/blob/master/rl/markov_process.py).   
 
 ## Simple Inventory Example as a Finite Markov Reward Process
-<<<<<<< HEAD
 We'd like to model the simple inventory example as a Finite Markov Reward Process so we can take advantage of the algorithms that apply to Finite Markov Reward Processes. This is a bit of a hack since in reality the simple inventory example is not a Finite Reward Process (we transition to an infinite set of next state and reward pairs from a given state since there are an infinite set of possibilities of customer demand). The reason we can even hack the inventory example as a Finite Markov Reward Process is that the next state possibilities are finite (next state's on-hand has a floor of 0, no matter what the given state is and no matter how high the customer demand for the day is). It is the reward associated with the transition that has infinite possibilities (because the stockout cost applies to each of missed demand, that is unbounded). So what we'll do is that instead of considering $(S_{t+1}, R_{t+1})$ as the pair of next state and reward, we will hack the pair of next state and reward instead to be $(S_{t+1}, \mathbb{E}[R_{t+1}|(S_t, S_{t+1})])$ (since we know $\mathcal{P}_R$ due to the Poisson probabilities of customer demand, we can actually calculate this conditional expectation of reward). So given a state $s$, we will say the pairs of next state and reward are $(s', \mathcal{R}_T(s, s'))$ for all the $s'$ we transition to from $s$. Since the next states $s'$ are finite, these hacked rewards associated with the transitions ($\mathcal{R}_T(s,s')$) are also finite and hence, the set of pairs of next state and reward we transition to are also finite. Let's now work out the calculation of the reward transition function $\mathcal{R}_T$.
-=======
-Now we return to the simple inventory example and embellish it with a reward structure to turn it into a Markov Reward Process (business costs will be modeled as negative rewards). Let us assume that your store business incurs two types of costs:
-
-* Holding cost of $h$ for each bicycle that remains in your store overnight. Think of this as "interest on inventory" - each day your bicycle remains unsold, you lose the opportunity to gain interest on the cash you paid to buy the bicycle. Holding cost also includes the cost of upkeep of inventory.
-*  Stockout cost of $p$ for each unit of "missed demand", i.e., for each customer wanting to buy a bicycle that you could not satisfy with available inventory, eg: if 3 customers show up during the day wanting to buy a bicycle each, and you have only 1 bicycle at 8am (store opening time), then you lost two units of demand, incurring a cost of $2p$. Think of the cost of $p$ per unit as the lost revenue plus disappointment for the customer. Typically $p \gg h$.
-
-Let us go through the precise sequence of events, now with incorporation of rewards in each 24-hour cycle:
-
-* Observe the $(\alpha, \beta)$ *State* at 6pm store-closing (call this state $S_t$)
-* Immediately order according to the ordering policy we've described
-* Record any overnight holding cost incurred as described above
-* Receive bicycles at 6am if you had ordered 36 hours ago
-* Open the store at 8am
-* Experience random demand from customers according to the specified poisson probabilities
-* Record any stockout cost due to missed demand as described above
-* Close the store at 6pm, register the reward $R_{t+1}$ as the negative sum of overnight holding cost and the day's stockout cost, and observe the state (this state is $S_{t+1}$)
-
-As mentioned previously, for most Markov Reward Processes we will encounter in practice, we can model $R_{t+1}$ in terms of $S_t$ and $S_{t+1}$. So it's convenient for us to express Markov Reward Processes by specifying $\mathcal{R}_T$, i.e. $\mathbb{E}[R_{t+1}|S_{t+1}, S_t]$. So now let us work out $\mathcal{R}_T$ for this simple inventory example based on the state transitions and rewards structure we have described.
->>>>>>> eead17e3
 
 When the next state's ($S_{t+1}$) On-Hand is greater than zero, it means all of the day's demand was satisfied with inventory that was available at store-opening ($=\alpha + \beta$), and hence, each of these next states $S_{t+1}$ correspond to no stockout cost and only an overnight holding cost of $h \alpha$. Therefore,
 $$\mathcal{R}_T((\alpha, \beta), (\alpha + \beta - i, \max(C - (\alpha + \beta), 0))) = - h \alpha \text{ for } 0 \leq i \leq \alpha + \beta - 1$$
@@ -815,13 +792,11 @@
 
 In fact, most Markov Processes you'd encounter in practice can be modeled as a combination of $\mathcal{R}_T$ and $\mathcal{P}$, and you'd simply follow the above routine to present this information in the form of $\mathcal{P}_R$ to instantiate a `FiniteMarkovRewardProcess`. We designed the interface to take in $\mathcal{P}_R$ as that is the most general interface for specifying Markov Reward Processes.
 
-<<<<<<< HEAD
-So now let's write some code for the simple inventory example as a Finite Markov Reward Process as described above. All we have to do is to create a derived class inherited from `FiniteMarkovRewardProcess` and write a method to construct the `transition_reward_map: SR_TransType` (i.e., $\mathcal{P}_R$). Note that the generic state `S` is replaced here with the type `Tuple[int, int]` to represent the pair of On-Hand and On-Order.
-=======
-So now let's write some code for the simple inventory example as a Finite Markov Reward Process. All we have to do is to create a derived class inherited from `FiniteMarkovRewardProcess` and write a method to construct the `transition_reward_map: RewardTransition` (i.e., $\mathcal{P}_R$). Note that the generic state `S` is replaced here with the type `Tuple[int, int]` (aliased as `IntPair` type) to represent the pair of On-Hand and On-Order.
->>>>>>> eead17e3
-
-```python
+So now let's write some code for the simple inventory example as a Finite Markov Reward Process as described above. All we have to do is to create a derived class inherited from `FiniteMarkovRewardProcess` and write a method to construct the `transition_reward_map: RewardTransition` (i.e., $\mathcal{P}_R$). Note that the generic state `S` is replaced here with the type `Tuple[int, int]` to represent the pair of On-Hand and On-Order.
+
+```python
+from scipy.stats import poisson
+
 IntPair = Tuple[int, int]
 
 class SimpleInventoryMRPFinite(FiniteMarkovRewardProcess[IntPair]):
@@ -847,20 +822,11 @@
             for beta in range(self.capacity + 1 - alpha):
                 ip = alpha + beta
                 beta1 = max(self.capacity - ip, 0)
-<<<<<<< HEAD
                 base_reward = - self.holding_cost * alpha
-                for i in range(ip):
-                    next_state = (ip - i, beta1)
-                    reward = base_reward
-                    probability = self.poisson_distr.pmf(i)
-                    d1[(next_state, reward)] = probability
-                next_state = (0, beta1)
-=======
                 sr_probs_list: List[Tuple[Tuple[IntPair, float], float]] = [
-                    (((ip - i, beta1), self.holding_cost * alpha),
+                    (((ip - i, beta1), base_reward),
                      self.poisson_distr.pmf(i)) for i in range(ip)
                 ]
->>>>>>> eead17e3
                 probability = 1 - self.poisson_distr.cdf(ip - 1)
                 reward = base_reward - self.stockout_cost *\
                     (probability * (self.poisson_lambda - ip) +
@@ -988,11 +954,7 @@
 
 This computation for the Value Function works if the state space is not too large (matrix to be inverted has size equal to state space size). When the state space is large, this direct matrix-inversion method doesn't work and we have to resort to numerical methods to solve the recursive Bellman equation. This is the topic of Dynamic Programming and Reinforcement Learning algorithms that we shall learn in this book. 
 
-<<<<<<< HEAD
-## Summary of Key Learning from the Chapter
-=======
 ## Summary of Key Learnings in this Chapter
->>>>>>> eead17e3
 
 Before we end this chapter, we'd like to highlight the two highly important concepts we learnt in this chapter:
 
